import datetime
import os
import shutil
import time
import subprocess
import json
import uuid
import decimal

import pytest
import requests

from mysql_ch_replicator import config
from mysql_ch_replicator import mysql_api
from mysql_ch_replicator import clickhouse_api
from mysql_ch_replicator.binlog_replicator import State as BinlogState, FileReader, EventType, BinlogReplicator
from mysql_ch_replicator.db_replicator import State as DbReplicatorState, DbReplicator
from mysql_ch_replicator.converter import MysqlToClickhouseConverter

from mysql_ch_replicator.runner import ProcessRunner


CONFIG_FILE = 'tests_config.yaml'
CONFIG_FILE_MARIADB = 'tests_config_mariadb.yaml'
TEST_DB_NAME = 'replication-test_db'
TEST_DB_NAME_2 = 'replication-test_db_2'
TEST_DB_NAME_2_DESTINATION = 'replication-destination'

TEST_TABLE_NAME = 'test_table'
TEST_TABLE_NAME_2 = 'test_table_2'
TEST_TABLE_NAME_3 = 'test_table_3'


class BinlogReplicatorRunner(ProcessRunner):
    def __init__(self, cfg_file=CONFIG_FILE):
        super().__init__(f'./main.py --config {cfg_file} binlog_replicator')


class DbReplicatorRunner(ProcessRunner):
    def __init__(self, db_name, additional_arguments=None, cfg_file=CONFIG_FILE):
        additional_arguments = additional_arguments or ''
        if not additional_arguments.startswith(' '):
            additional_arguments = ' ' + additional_arguments
        super().__init__(f'./main.py --config {cfg_file} --db {db_name} db_replicator{additional_arguments}')


class RunAllRunner(ProcessRunner):
    def __init__(self, cfg_file=CONFIG_FILE):
        super().__init__(f'./main.py --config {cfg_file} run_all')


def kill_process(pid, force=False):
    command = f'kill {pid}'
    if force:
        command = f'kill -9 {pid}'
    subprocess.run(command, shell=True)


def assert_wait(condition, max_wait_time=20.0, retry_interval=0.05):
    max_time = time.time() + max_wait_time
    while time.time() < max_time:
        if condition():
            return
        time.sleep(retry_interval)
    assert condition()


def prepare_env(
        cfg: config.Settings,
        mysql: mysql_api.MySQLApi,
        ch: clickhouse_api.ClickhouseApi,
        db_name: str = TEST_DB_NAME,
        set_mysql_db: bool = True
):
    if os.path.exists(cfg.binlog_replicator.data_dir):
        shutil.rmtree(cfg.binlog_replicator.data_dir)
    os.mkdir(cfg.binlog_replicator.data_dir)
    mysql.drop_database(db_name)
    mysql.create_database(db_name)
    if set_mysql_db:
        mysql.set_database(db_name)
    ch.drop_database(db_name)
    assert_wait(lambda: db_name not in ch.get_databases())


@pytest.mark.parametrize('config_file', [
    CONFIG_FILE,
    CONFIG_FILE_MARIADB,
])
def test_e2e_regular(config_file):
    cfg = config.Settings()
    cfg.load(config_file)

    mysql = mysql_api.MySQLApi(
        database=None,
        mysql_settings=cfg.mysql,
    )

    ch = clickhouse_api.ClickhouseApi(
        database=TEST_DB_NAME,
        clickhouse_settings=cfg.clickhouse,
    )

    prepare_env(cfg, mysql, ch)

    mysql.execute(f'''
CREATE TABLE `{TEST_TABLE_NAME}` (
    id int NOT NULL AUTO_INCREMENT,
    name varchar(255) COMMENT 'Dân tộc, ví dụ: Kinh',
    age int COMMENT 'CMND Cũ',
    field1 text,
    field2 blob,
    PRIMARY KEY (id)
); 
    ''')

    mysql.execute(
        f"INSERT INTO `{TEST_TABLE_NAME}` (name, age, field1, field2) VALUES ('Ivan', 42, 'test1', 'test2');",
        commit=True,
    )
    mysql.execute(f"INSERT INTO `{TEST_TABLE_NAME}` (name, age) VALUES ('Peter', 33);", commit=True)

    binlog_replicator_runner = BinlogReplicatorRunner(cfg_file=config_file)
    binlog_replicator_runner.run()
    db_replicator_runner = DbReplicatorRunner(TEST_DB_NAME, cfg_file=config_file)
    db_replicator_runner.run()

    assert_wait(lambda: TEST_DB_NAME in ch.get_databases())

    ch.execute_command(f'USE `{TEST_DB_NAME}`')

    assert_wait(lambda: TEST_TABLE_NAME in ch.get_tables())
    assert_wait(lambda: len(ch.select(TEST_TABLE_NAME)) == 2)

    mysql.execute(f"INSERT INTO `{TEST_TABLE_NAME}` (name, age) VALUES ('Filipp', 50);", commit=True)
    assert_wait(lambda: len(ch.select(TEST_TABLE_NAME)) == 3)
    assert_wait(lambda: ch.select(TEST_TABLE_NAME, where="name='Filipp'")[0]['age'] == 50)


    mysql.execute(f"ALTER TABLE `{TEST_TABLE_NAME}` ADD `last_name` varchar(255); ")
    mysql.execute(f"ALTER TABLE `{TEST_TABLE_NAME}` ADD `price` decimal(10,2) DEFAULT NULL; ")

    mysql.execute(f"ALTER TABLE `{TEST_TABLE_NAME}` ADD UNIQUE INDEX prise_idx (price)")
    mysql.execute(f"ALTER TABLE `{TEST_TABLE_NAME}` DROP INDEX prise_idx, ADD UNIQUE INDEX age_idx (age)")

    mysql.execute(f"INSERT INTO `{TEST_TABLE_NAME}` (name, age, last_name, price) VALUES ('Mary', 24, 'Smith', 3.2);", commit=True)

    assert_wait(lambda: len(ch.select(TEST_TABLE_NAME)) == 4)
    assert_wait(lambda: ch.select(TEST_TABLE_NAME, where="name='Mary'")[0]['last_name'] == 'Smith')

    assert_wait(lambda: ch.select(TEST_TABLE_NAME, where="field1='test1'")[0]['name'] == 'Ivan')
    assert_wait(lambda: ch.select(TEST_TABLE_NAME, where="field2='test2'")[0]['name'] == 'Ivan')


    mysql.execute(
        f"ALTER TABLE `{TEST_DB_NAME}`.`{TEST_TABLE_NAME}` "
        f"ADD COLUMN country VARCHAR(25) DEFAULT '' NOT NULL AFTER name;"
    )

    mysql.execute(
        f"INSERT INTO `{TEST_TABLE_NAME}` (name, age, last_name, country) "
        f"VALUES ('John', 12, 'Doe', 'USA');", commit=True,
    )

    mysql.execute(
        f"ALTER TABLE `{TEST_DB_NAME}`.`{TEST_TABLE_NAME}` "
        f"CHANGE COLUMN country origin VARCHAR(24) DEFAULT '' NOT NULL",
    )

    assert_wait(lambda: len(ch.select(TEST_TABLE_NAME)) == 5)
    assert_wait(lambda: ch.select(TEST_TABLE_NAME, where="name='John'")[0].get('origin') == 'USA')

    mysql.execute(
        f"ALTER TABLE `{TEST_DB_NAME}`.`{TEST_TABLE_NAME}` "
        f"CHANGE COLUMN origin country VARCHAR(24) DEFAULT '' NOT NULL",
    )
    assert_wait(lambda: ch.select(TEST_TABLE_NAME, where="name='John'")[0].get('origin') is None)
    assert_wait(lambda: ch.select(TEST_TABLE_NAME, where="name='John'")[0].get('country') == 'USA')

    mysql.execute(f"ALTER TABLE `{TEST_DB_NAME}`.`{TEST_TABLE_NAME}` DROP COLUMN country")
    assert_wait(lambda: ch.select(TEST_TABLE_NAME, where="name='John'")[0].get('country') is None)

    assert_wait(lambda: ch.select(TEST_TABLE_NAME, where="name='Filipp'")[0].get('last_name') is None)

    mysql.execute(f"UPDATE `{TEST_TABLE_NAME}` SET last_name = '' WHERE last_name IS NULL;")
    mysql.execute(f"ALTER TABLE `{TEST_TABLE_NAME}` MODIFY `last_name` varchar(1024) NOT NULL")

    assert_wait(lambda: ch.select(TEST_TABLE_NAME, where="name='Filipp'")[0].get('last_name') == '')


    mysql.execute(f'''
    CREATE TABLE {TEST_TABLE_NAME_2} (
        id int NOT NULL AUTO_INCREMENT,
        name varchar(255),
        age int,
        PRIMARY KEY (id)
    ); 
        ''')

    assert_wait(lambda: TEST_TABLE_NAME_2 in ch.get_tables())

    mysql.execute(f"INSERT INTO `{TEST_TABLE_NAME_2}` (name, age) VALUES ('Ivan', 42);", commit=True)
    assert_wait(lambda: len(ch.select(TEST_TABLE_NAME_2)) == 1)


    mysql.execute(f'''
    CREATE TABLE `{TEST_TABLE_NAME_3}` (
        id int NOT NULL AUTO_INCREMENT,
        `name` varchar(255),
        age int,
        PRIMARY KEY (`id`)
    ); 
        ''')

    assert_wait(lambda: TEST_TABLE_NAME_3 in ch.get_tables())

    mysql.execute(f"INSERT INTO `{TEST_TABLE_NAME_3}` (name, `age`) VALUES ('Ivan', 42);", commit=True)
    assert_wait(lambda: len(ch.select(TEST_TABLE_NAME_3)) == 1)

    mysql.execute(f'DROP TABLE `{TEST_TABLE_NAME_3}`')
    assert_wait(lambda: TEST_TABLE_NAME_3 not in ch.get_tables())

    db_replicator_runner.stop()


def test_e2e_multistatement():
    cfg = config.Settings()
    cfg.load(CONFIG_FILE)

    mysql = mysql_api.MySQLApi(
        database=None,
        mysql_settings=cfg.mysql,
    )

    ch = clickhouse_api.ClickhouseApi(
        database=TEST_DB_NAME,
        clickhouse_settings=cfg.clickhouse,
    )

    prepare_env(cfg, mysql, ch)

    mysql.execute(f'''
CREATE TABLE `{TEST_TABLE_NAME}` (
    id int NOT NULL AUTO_INCREMENT,
    name varchar(255),
    age int,
    PRIMARY KEY (id, `name`)
); 
    ''')

    mysql.execute(f"INSERT INTO `{TEST_TABLE_NAME}` (name, age) VALUES ('Ivan', 42);", commit=True)

    binlog_replicator_runner = BinlogReplicatorRunner()
    binlog_replicator_runner.run()
    db_replicator_runner = DbReplicatorRunner(TEST_DB_NAME)
    db_replicator_runner.run()

    assert_wait(lambda: TEST_DB_NAME in ch.get_databases())

    ch.execute_command(f'USE `{TEST_DB_NAME}`')

    assert_wait(lambda: TEST_TABLE_NAME in ch.get_tables())
    assert_wait(lambda: len(ch.select(TEST_TABLE_NAME)) == 1)

    mysql.execute(f"ALTER TABLE `{TEST_TABLE_NAME}` ADD `last_name` varchar(255), ADD COLUMN city varchar(255); ")
    mysql.execute(
        f"INSERT INTO `{TEST_TABLE_NAME}` (name, age, last_name, city) "
        f"VALUES ('Mary', 24, 'Smith', 'London');", commit=True,
    )

    assert_wait(lambda: len(ch.select(TEST_TABLE_NAME)) == 2)
    assert_wait(lambda: ch.select(TEST_TABLE_NAME, where="name='Mary'")[0].get('last_name') == 'Smith')
    assert_wait(lambda: ch.select(TEST_TABLE_NAME, where="name='Mary'")[0].get('city') == 'London')

    mysql.execute(f"ALTER TABLE `{TEST_TABLE_NAME}` DROP COLUMN last_name, DROP COLUMN city")
    assert_wait(lambda: ch.select(TEST_TABLE_NAME, where="name='Mary'")[0].get('last_name') is None)
    assert_wait(lambda: ch.select(TEST_TABLE_NAME, where="name='Mary'")[0].get('city') is None)

    mysql.execute(f"DELETE FROM `{TEST_TABLE_NAME}` WHERE name='Ivan';", commit=True)
    assert_wait(lambda: len(ch.select(TEST_TABLE_NAME)) == 1)

    mysql.execute(f"ALTER TABLE `{TEST_TABLE_NAME}` ADD factor NUMERIC(5, 2) DEFAULT NULL;")
    mysql.execute(f"INSERT INTO `{TEST_TABLE_NAME}` (name, age, factor) VALUES ('Snow', 31, 13.29);", commit=True)

    assert_wait(lambda: len(ch.select(TEST_TABLE_NAME)) == 2)
    assert_wait(lambda: ch.select(TEST_TABLE_NAME, where="name='Snow'")[0].get('factor') == decimal.Decimal('13.29'))

    mysql.execute(
        f"CREATE TABLE {TEST_TABLE_NAME_2} "
        f"(id int NOT NULL AUTO_INCREMENT, name varchar(255), age int, "
        f"PRIMARY KEY (id));"
    )

    assert_wait(lambda: TEST_TABLE_NAME_2 in ch.get_tables())

    db_replicator_runner.stop()
    binlog_replicator_runner.stop()


def get_binlog_replicator_pid(cfg: config.Settings):
    path = os.path.join(
        cfg.binlog_replicator.data_dir,
        'state.json',
    )
    state = BinlogState(path)
    return state.pid


def get_db_replicator_pid(cfg: config.Settings, db_name: str):
    path = os.path.join(
        cfg.binlog_replicator.data_dir,
        db_name,
        'state.pckl',
    )
    state = DbReplicatorState(path)
    return state.pid


def test_runner():
    cfg = config.Settings()
    cfg.load(CONFIG_FILE)

    mysql = mysql_api.MySQLApi(
        database=None,
        mysql_settings=cfg.mysql,
    )

    ch = clickhouse_api.ClickhouseApi(
        database=TEST_DB_NAME,
        clickhouse_settings=cfg.clickhouse,
    )

    mysql.drop_database(TEST_DB_NAME_2)
    ch.drop_database(TEST_DB_NAME_2)
    ch.drop_database(TEST_DB_NAME_2_DESTINATION)

    prepare_env(cfg, mysql, ch)

    mysql.execute(f'''
CREATE TABLE `{TEST_TABLE_NAME}` (
    id int NOT NULL AUTO_INCREMENT,
    name varchar(255),
    age int,
    rate decimal(10,4),
    coordinate point NOT NULL,
    KEY `IDX_age` (`age`),
    FULLTEXT KEY `IDX_name` (`name`),
    PRIMARY KEY (id),
    SPATIAL KEY `coordinate` (`coordinate`)
) ENGINE=InnoDB AUTO_INCREMENT=2478808 DEFAULT CHARSET=latin1; 
    ''', commit=True)


    mysql.execute(f'''
    CREATE TABLE `group` (
        id int NOT NULL AUTO_INCREMENT,
        name varchar(255) NOT NULL,
        age int,
        rate decimal(10,4),
        PRIMARY KEY (id)
    ); 
        ''', commit=True)


    mysql.execute(f"INSERT INTO `{TEST_TABLE_NAME}` (name, age, coordinate) VALUES ('Ivan', 42, POINT(10.0, 20.0));", commit=True)
    mysql.execute(f"INSERT INTO `{TEST_TABLE_NAME}` (name, age, coordinate) VALUES ('Peter', 33, POINT(10.0, 20.0));", commit=True)

    mysql.execute(f"INSERT INTO `group` (name, age, rate) VALUES ('Peter', 33, 10.2);", commit=True)

    run_all_runner = RunAllRunner()
    run_all_runner.run()

    assert_wait(lambda: TEST_DB_NAME in ch.get_databases())

    ch.execute_command(f'USE `{TEST_DB_NAME}`;')

    assert_wait(lambda: 'group' in ch.get_tables())

    mysql.drop_table('group')

    assert_wait(lambda: 'group' not in ch.get_databases())

    assert_wait(lambda: TEST_TABLE_NAME in ch.get_tables())
    assert_wait(lambda: len(ch.select(TEST_TABLE_NAME)) == 2)

    mysql.execute(f"INSERT INTO `{TEST_TABLE_NAME}` (name, age, coordinate) VALUES ('Xeishfru32', 50, POINT(10.0, 20.0));", commit=True)
    assert_wait(lambda: len(ch.select(TEST_TABLE_NAME)) == 3)
    assert_wait(lambda: ch.select(TEST_TABLE_NAME, where="name='Xeishfru32'")[0]['age'] == 50)

    # Test for restarting dead processes
    binlog_repl_pid = get_binlog_replicator_pid(cfg)
    db_repl_pid = get_db_replicator_pid(cfg, TEST_DB_NAME)

    kill_process(binlog_repl_pid)
    kill_process(db_repl_pid, force=True)

    mysql.execute(f"INSERT INTO `{TEST_TABLE_NAME}` (name, rate, coordinate) VALUES ('John', 12.5, POINT(10.0, 20.0));", commit=True)
    assert_wait(lambda: len(ch.select(TEST_TABLE_NAME)) == 4)
    assert_wait(lambda: ch.select(TEST_TABLE_NAME, where="name='John'")[0]['rate'] == 12.5)

    mysql.execute(f"DELETE FROM `{TEST_TABLE_NAME}` WHERE name='John';", commit=True)
    assert_wait(lambda: len(ch.select(TEST_TABLE_NAME)) == 3)

    mysql.execute(f"UPDATE `{TEST_TABLE_NAME}` SET age=66 WHERE name='Ivan'", commit=True)
    assert_wait(lambda: ch.select(TEST_TABLE_NAME, "name='Ivan'")[0]['age'] == 66)

    mysql.execute(f"UPDATE `{TEST_TABLE_NAME}` SET age=77 WHERE name='Ivan'", commit=True)
    assert_wait(lambda: ch.select(TEST_TABLE_NAME, "name='Ivan'")[0]['age'] == 77)

    mysql.execute(f"UPDATE `{TEST_TABLE_NAME}` SET age=88 WHERE name='Ivan'", commit=True)
    assert_wait(lambda: ch.select(TEST_TABLE_NAME, "name='Ivan'")[0]['age'] == 88)

    mysql.execute(f"INSERT INTO `{TEST_TABLE_NAME}` (name, age, coordinate) VALUES ('Vlad', 99, POINT(10.0, 20.0));", commit=True)

    assert_wait(lambda: len(ch.select(TEST_TABLE_NAME)) == 4)

    assert_wait(lambda: len(ch.select(TEST_TABLE_NAME, final=False)) == 4)

    mysql.execute(
        command=f"INSERT INTO `{TEST_TABLE_NAME}` (name, age, coordinate) VALUES (%s, %s, POINT(10.0, 20.0));",
        args=(b'H\xe4llo'.decode('latin-1'), 1912),
        commit=True,
    )

    assert_wait(lambda: len(ch.select(TEST_TABLE_NAME)) == 5)
    assert_wait(lambda: ch.select(TEST_TABLE_NAME, "age=1912")[0]['name'] == 'Hällo')

    ch.drop_database(TEST_DB_NAME)
    ch.drop_database(TEST_DB_NAME_2)

    requests.get('http://localhost:9128/restart_replication')
    time.sleep(1.0)

    assert_wait(lambda: len(ch.select(TEST_TABLE_NAME)) == 5)
    assert_wait(lambda: ch.select(TEST_TABLE_NAME, "age=1912")[0]['name'] == 'Hällo')

    mysql.create_database(TEST_DB_NAME_2)
    assert_wait(lambda: TEST_DB_NAME_2_DESTINATION in ch.get_databases())

    mysql.execute(f'''
    CREATE TABLE `group` (
        id int NOT NULL AUTO_INCREMENT,
        name varchar(255) NOT NULL,
        age int,
        rate decimal(10,4),
        PRIMARY KEY (id)
    ); 
        ''')

    assert_wait(lambda: 'group' in ch.get_tables())

    create_query = ch.show_create_table('group')
    assert 'INDEX name_idx name TYPE ngrambf_v1' in create_query

    run_all_runner.stop()


def read_logs(db_name):
    return open(os.path.join('binlog', db_name, 'db_replicator.log')).read()


def test_multi_column_erase():
    config_file = CONFIG_FILE

    cfg = config.Settings()
    cfg.load(config_file)

    mysql = mysql_api.MySQLApi(
        database=None,
        mysql_settings=cfg.mysql,
    )

    ch = clickhouse_api.ClickhouseApi(
        database=TEST_DB_NAME,
        clickhouse_settings=cfg.clickhouse,
    )

    mysql.drop_database(TEST_DB_NAME_2)
    ch.drop_database(TEST_DB_NAME_2_DESTINATION)

    prepare_env(cfg, mysql, ch)

    mysql.execute(f'''
CREATE TABLE `{TEST_TABLE_NAME}` (
    departments int(11) NOT NULL,
    termine int(11) NOT NULL,
    PRIMARY KEY (departments,termine)
)
''')


    mysql.execute(f"INSERT INTO `{TEST_TABLE_NAME}` (departments, termine) VALUES (10, 20);", commit=True)
    mysql.execute(f"INSERT INTO `{TEST_TABLE_NAME}` (departments, termine) VALUES (30, 40);", commit=True)
    mysql.execute(f"INSERT INTO `{TEST_TABLE_NAME}` (departments, termine) VALUES (50, 60);", commit=True)
    mysql.execute(f"INSERT INTO `{TEST_TABLE_NAME}` (departments, termine) VALUES (20, 10);", commit=True)
    mysql.execute(f"INSERT INTO `{TEST_TABLE_NAME}` (departments, termine) VALUES (40, 30);", commit=True)
    mysql.execute(f"INSERT INTO `{TEST_TABLE_NAME}` (departments, termine) VALUES (60, 50);", commit=True)

    run_all_runner = RunAllRunner(cfg_file=config_file)
    run_all_runner.run()

    assert_wait(lambda: TEST_DB_NAME in ch.get_databases())

    ch.execute_command(f'USE `{TEST_DB_NAME}`')

    assert_wait(lambda: TEST_TABLE_NAME in ch.get_tables())
    assert_wait(lambda: len(ch.select(TEST_TABLE_NAME)) == 6)

    mysql.execute(f"DELETE FROM `{TEST_TABLE_NAME}` WHERE departments=10;", commit=True)
    mysql.execute(f"DELETE FROM `{TEST_TABLE_NAME}` WHERE departments=30;", commit=True)
    mysql.execute(f"DELETE FROM `{TEST_TABLE_NAME}` WHERE departments=50;", commit=True)

    assert_wait(lambda: len(ch.select(TEST_TABLE_NAME)) == 3)

    run_all_runner.stop()

    assert_wait(lambda: 'stopping db_replicator' in read_logs(TEST_DB_NAME))
    assert('Traceback' not in read_logs(TEST_DB_NAME))


def test_initial_only():
    cfg = config.Settings()
    cfg.load(CONFIG_FILE)

    mysql = mysql_api.MySQLApi(
        database=None,
        mysql_settings=cfg.mysql,
    )

    ch = clickhouse_api.ClickhouseApi(
        database=TEST_DB_NAME,
        clickhouse_settings=cfg.clickhouse,
    )

    prepare_env(cfg, mysql, ch)

    mysql.execute(f'''
CREATE TABLE `{TEST_TABLE_NAME}` (
    id int NOT NULL AUTO_INCREMENT,
    name varchar(255),
    age int,
    PRIMARY KEY (id)
); 
    ''')

    mysql.execute(f"INSERT INTO `{TEST_TABLE_NAME}` (name, age) VALUES ('Ivan', 42);", commit=True)
    mysql.execute(f"INSERT INTO `{TEST_TABLE_NAME}` (name, age) VALUES ('Peter', 33);", commit=True)

    db_replicator_runner = DbReplicatorRunner(TEST_DB_NAME, additional_arguments='--initial_only=True')
    db_replicator_runner.run()
    db_replicator_runner.wait_complete()

    assert TEST_DB_NAME in ch.get_databases()

    ch.execute_command(f'USE `{TEST_DB_NAME}`')

    assert TEST_TABLE_NAME in ch.get_tables()
    assert len(ch.select(TEST_TABLE_NAME)) == 2

    ch.execute_command(f'DROP DATABASE `{TEST_DB_NAME}`')

    db_replicator_runner.stop()

    db_replicator_runner = DbReplicatorRunner(TEST_DB_NAME, additional_arguments='--initial_only=True')
    db_replicator_runner.run()
    db_replicator_runner.wait_complete()
    assert TEST_DB_NAME in ch.get_databases()

    db_replicator_runner.stop()


def test_database_tables_filtering():
    cfg = config.Settings()
    cfg.load('tests_config_databases_tables.yaml')

    mysql = mysql_api.MySQLApi(
        database=None,
        mysql_settings=cfg.mysql,
    )

    ch = clickhouse_api.ClickhouseApi(
        database='test_db_2',
        clickhouse_settings=cfg.clickhouse,
    )

    mysql.drop_database('test_db_3')
    mysql.drop_database('test_db_12')

    mysql.create_database('test_db_3')
    mysql.create_database('test_db_12')

    ch.drop_database('test_db_3')
    ch.drop_database('test_db_12')

    prepare_env(cfg, mysql, ch, db_name='test_db_2')

    mysql.execute(f'''
    CREATE TABLE test_table_15 (
        id int NOT NULL AUTO_INCREMENT,
        name varchar(255),
        age int,
        PRIMARY KEY (id)
    ); 
        ''')

    mysql.execute(f'''
    CREATE TABLE test_table_142 (
        id int NOT NULL AUTO_INCREMENT,
        name varchar(255),
        age int,
        PRIMARY KEY (id)
    ); 
        ''')

    mysql.execute(f'''
    CREATE TABLE test_table_143 (
        id int NOT NULL AUTO_INCREMENT,
        name varchar(255),
        age int,
        PRIMARY KEY (id)
    ); 
        ''')

    mysql.execute(f'''
CREATE TABLE test_table_3 (
    id int NOT NULL AUTO_INCREMENT,
    name varchar(255),
    age int,
    PRIMARY KEY (id)
); 
    ''')

    mysql.execute(f'''
    CREATE TABLE test_table_2 (
        id int NOT NULL AUTO_INCREMENT,
        name varchar(255),
        age int,
        PRIMARY KEY (id)
    ); 
        ''')

    mysql.execute(f"INSERT INTO test_table_3 (name, age) VALUES ('Ivan', 42);", commit=True)
    mysql.execute(f"INSERT INTO test_table_2 (name, age) VALUES ('Ivan', 42);", commit=True)

    run_all_runner = RunAllRunner(cfg_file='tests_config_databases_tables.yaml')
    run_all_runner.run()

    assert_wait(lambda: 'test_db_2' in ch.get_databases())
    assert 'test_db_3' not in ch.get_databases()
    assert 'test_db_12' not in ch.get_databases()

    ch.execute_command('USE test_db_2')

    assert_wait(lambda: 'test_table_2' in ch.get_tables())
    assert_wait(lambda: len(ch.select('test_table_2')) == 1)

    assert_wait(lambda: 'test_table_143' in ch.get_tables())

    assert 'test_table_3' not in ch.get_tables()

    assert 'test_table_15' not in ch.get_tables()
    assert 'test_table_142' not in ch.get_tables()

    run_all_runner.stop()


def test_datetime_exception():
    cfg = config.Settings()
    cfg.load(CONFIG_FILE)

    mysql = mysql_api.MySQLApi(
        database=None,
        mysql_settings=cfg.mysql,
    )

    ch = clickhouse_api.ClickhouseApi(
        database=TEST_DB_NAME,
        clickhouse_settings=cfg.clickhouse,
    )

    prepare_env(cfg, mysql, ch)

    mysql.execute("SET sql_mode = 'ALLOW_INVALID_DATES';")

    mysql.execute(f'''
CREATE TABLE `{TEST_TABLE_NAME}` (
    id int NOT NULL AUTO_INCREMENT,
    name varchar(255),
    modified_date DateTime(3) NOT NULL,
    test_date date NOT NULL,
    PRIMARY KEY (id)
); 
    ''')

    mysql.execute(
        f"INSERT INTO `{TEST_TABLE_NAME}` (name, modified_date, test_date) "
        f"VALUES ('Ivan', '0000-00-00 00:00:00', '2015-05-28');",
        commit=True,
    )

    binlog_replicator_runner = BinlogReplicatorRunner()
    binlog_replicator_runner.run()
    db_replicator_runner = DbReplicatorRunner(TEST_DB_NAME)
    db_replicator_runner.run()

    assert_wait(lambda: TEST_DB_NAME in ch.get_databases())

    ch.execute_command(f'USE `{TEST_DB_NAME}`')

    assert_wait(lambda: TEST_TABLE_NAME in ch.get_tables())
    assert_wait(lambda: len(ch.select(TEST_TABLE_NAME)) == 1)

    mysql.execute(
        f"INSERT INTO `{TEST_TABLE_NAME}` (name, modified_date, test_date) "
        f"VALUES ('Alex', '0000-00-00 00:00:00', '2015-06-02');",
        commit=True,
    )
    mysql.execute(
        f"INSERT INTO `{TEST_TABLE_NAME}` (name, modified_date, test_date) "
        f"VALUES ('Givi', '2023-01-08 03:11:09', '2015-06-02');",
        commit=True,
    )
    assert_wait(lambda: len(ch.select(TEST_TABLE_NAME)) == 3)
    assert_wait(lambda: str(ch.select(TEST_TABLE_NAME, where="name='Alex'")[0]['test_date']) == '2015-06-02')
    assert_wait(lambda: str(ch.select(TEST_TABLE_NAME, where="name='Ivan'")[0]['test_date']) == '2015-05-28')

    db_replicator_runner.stop()
    binlog_replicator_runner.stop()


def test_performance():
    config_file = 'tests_config_perf.yaml'
    num_records = 100000

    cfg = config.Settings()
    cfg.load(config_file)

    mysql = mysql_api.MySQLApi(
        database=None,
        mysql_settings=cfg.mysql,
    )

    ch = clickhouse_api.ClickhouseApi(
        database=TEST_DB_NAME,
        clickhouse_settings=cfg.clickhouse,
    )

    prepare_env(cfg, mysql, ch)

    mysql.execute(f'''
    CREATE TABLE `{TEST_TABLE_NAME}` (
        id int NOT NULL AUTO_INCREMENT,
        name varchar(2048),
        age int,
        PRIMARY KEY (id)
    ); 
        ''')

    binlog_replicator_runner = BinlogReplicatorRunner(cfg_file=config_file)
    binlog_replicator_runner.run()

    time.sleep(1)

    mysql.execute(f"INSERT INTO `{TEST_TABLE_NAME}` (name, age) VALUES ('TEST_VALUE_1', 33);", commit=True)

    def _get_last_insert_name():
        record = get_last_insert_from_binlog(cfg=cfg, db_name=TEST_DB_NAME)
        if record is None:
            return None
        return record[1].decode('utf-8')

    assert_wait(lambda: _get_last_insert_name() == 'TEST_VALUE_1', retry_interval=0.5)

    binlog_replicator_runner.stop()

    time.sleep(1)

    print("populating mysql data")

    base_value = 'a' * 2000

    for i in range(num_records):
        if i % 2000 == 0:
            print(f'populated {i} elements')
        mysql.execute(
            f"INSERT INTO `{TEST_TABLE_NAME}` (name, age) "
            f"VALUES ('TEST_VALUE_{i}_{base_value}', {i});", commit=i % 20 == 0,
        )
#`replication-test_db`
    mysql.execute(f"INSERT INTO `{TEST_TABLE_NAME}` (name, age) VALUES ('TEST_VALUE_FINAL', 0);", commit=True)

    print("running db_replicator")
    t1 = time.time()
    binlog_replicator_runner = BinlogReplicatorRunner(cfg_file=config_file)
    binlog_replicator_runner.run()

    assert_wait(lambda: _get_last_insert_name() == 'TEST_VALUE_FINAL', retry_interval=0.5, max_wait_time=1000)
    t2 = time.time()

    binlog_replicator_runner.stop()

    time_delta = t2 - t1
    rps = num_records / time_delta

    print('\n\n')
    print("*****************************")
    print("records per second:", int(rps))
    print("total time (seconds):", round(time_delta, 2))
    print("*****************************")
    print('\n\n')



def test_different_types_1():
    cfg = config.Settings()
    cfg.load(CONFIG_FILE)

    mysql = mysql_api.MySQLApi(
        database=None,
        mysql_settings=cfg.mysql,
    )

    ch = clickhouse_api.ClickhouseApi(
        database=TEST_DB_NAME,
        clickhouse_settings=cfg.clickhouse,
    )

    prepare_env(cfg, mysql, ch, set_mysql_db=False)

    mysql.execute("SET sql_mode = 'ALLOW_INVALID_DATES';")

    mysql.execute(f'''
CREATE TABLE `{TEST_DB_NAME}`.`{TEST_TABLE_NAME}` (
    `id` int unsigned NOT NULL AUTO_INCREMENT,
    name varchar(255),
  `employee` int unsigned NOT NULL,
  `position` smallint unsigned NOT NULL,
  `job_title` smallint NOT NULL DEFAULT '0',
  `department` smallint unsigned NOT NULL DEFAULT '0',
  `job_level` smallint unsigned NOT NULL DEFAULT '0',
  `job_grade` smallint unsigned NOT NULL DEFAULT '0',
  `level` smallint unsigned NOT NULL DEFAULT '0',
  `team` smallint unsigned NOT NULL DEFAULT '0',
  `factory` smallint unsigned NOT NULL DEFAULT '0',
  `ship` smallint unsigned NOT NULL DEFAULT '0',
  `report_to` int unsigned NOT NULL DEFAULT '0',
  `line_manager` int unsigned NOT NULL DEFAULT '0',
  `location` smallint unsigned NOT NULL DEFAULT '0',
  `customer` int unsigned NOT NULL DEFAULT '0',
  `effective_date` date NOT NULL DEFAULT '0000-00-00',
  `status` tinyint unsigned NOT NULL DEFAULT '0',
  `promotion` tinyint unsigned NOT NULL DEFAULT '0',
  `promotion_id` int unsigned NOT NULL DEFAULT '0',
  `note` text CHARACTER SET utf8mb3 COLLATE utf8mb3_unicode_ci NOT NULL,
  `is_change_probation_time` tinyint unsigned NOT NULL DEFAULT '0',
  `deleted` tinyint unsigned NOT NULL DEFAULT '0',
  `created_by` int unsigned NOT NULL DEFAULT '0',
  `created_by_name` varchar(125) CHARACTER SET utf8mb3 COLLATE utf8mb3_unicode_ci NOT NULL DEFAULT '',
  `created_date` datetime NOT NULL DEFAULT '0000-00-00 00:00:00',
  `modified_by` int unsigned NOT NULL DEFAULT '0',
  `modified_by_name` varchar(125) CHARACTER SET utf8mb3 COLLATE utf8mb3_unicode_ci NOT NULL DEFAULT '',
  `modified_date` datetime NOT NULL DEFAULT '0000-00-00 00:00:00',
  `entity` int NOT NULL DEFAULT '0',
  `sent_2_tac` char(1) CHARACTER SET utf8mb3 COLLATE utf8mb3_unicode_ci NOT NULL DEFAULT '0',
    PRIMARY KEY (id),
    KEY `name, employee` (`name`,`employee`) USING BTREE
); 
    ''')

    mysql.execute(
        f"INSERT INTO `{TEST_DB_NAME}`.`{TEST_TABLE_NAME}` (name, modified_date) VALUES ('Ivan', '0000-00-00 00:00:00');",
        commit=True,
    )

    binlog_replicator_runner = BinlogReplicatorRunner()
    binlog_replicator_runner.run()
    db_replicator_runner = DbReplicatorRunner(TEST_DB_NAME)
    db_replicator_runner.run()

    assert_wait(lambda: TEST_DB_NAME in ch.get_databases())

    ch.execute_command(f'USE `{TEST_DB_NAME}`')

    assert_wait(lambda: TEST_TABLE_NAME in ch.get_tables())
    assert_wait(lambda: len(ch.select(TEST_TABLE_NAME)) == 1)

    mysql.execute(
        f"INSERT INTO `{TEST_DB_NAME}`.`{TEST_TABLE_NAME}` (name, modified_date) VALUES ('Alex', '0000-00-00 00:00:00');",
        commit=True,
    )
    mysql.execute(
        f"INSERT INTO `{TEST_DB_NAME}`.`{TEST_TABLE_NAME}` (name, modified_date) VALUES ('Givi', '2023-01-08 03:11:09');",
        commit=True,
    )
    assert_wait(lambda: len(ch.select(TEST_TABLE_NAME)) == 3)

    mysql.execute(f'''
    CREATE TABLE `{TEST_DB_NAME}`.`{TEST_TABLE_NAME_2}` (
        `id` int unsigned NOT NULL AUTO_INCREMENT,
        name varchar(255),
        PRIMARY KEY (id)
    ); 
        ''')

    mysql.execute(
        f"INSERT INTO `{TEST_DB_NAME}`.`{TEST_TABLE_NAME_2}` (name) VALUES ('Ivan');",
        commit=True,
    )

    assert_wait(lambda: TEST_TABLE_NAME_2 in ch.get_tables())

    db_replicator_runner.stop()
    binlog_replicator_runner.stop()

def test_numeric_types_and_limits():
    cfg = config.Settings()
    cfg.load(CONFIG_FILE)

    mysql = mysql_api.MySQLApi(
        database=None,
        mysql_settings=cfg.mysql,
    )

    ch = clickhouse_api.ClickhouseApi(
        database=TEST_DB_NAME,
        clickhouse_settings=cfg.clickhouse,
    )

    prepare_env(cfg, mysql, ch)

    mysql.execute("SET sql_mode = 'ALLOW_INVALID_DATES';")

    mysql.execute(f'''
CREATE TABLE `{TEST_TABLE_NAME}` (
    `id` int unsigned NOT NULL AUTO_INCREMENT,
    name varchar(255),
    test1 smallint,
    test2 smallint unsigned,
    test3 TINYINT,
    test4 TINYINT UNSIGNED,
    test5 MEDIUMINT UNSIGNED,
    test6 INT UNSIGNED,
    test7 BIGINT UNSIGNED,
    test8 MEDIUMINT UNSIGNED NULL,
    PRIMARY KEY (id)
); 
    ''')

    mysql.execute(
        f"INSERT INTO `{TEST_TABLE_NAME}` (name, test1, test2, test3, test4, test5, test6, test7, test8) VALUES "
        f"('Ivan', -20000, 50000, -30, 100, 16777200, 4294967290, 18446744073709551586, NULL);",
        commit=True,
    )

    binlog_replicator_runner = BinlogReplicatorRunner()
    binlog_replicator_runner.run()
    db_replicator_runner = DbReplicatorRunner(TEST_DB_NAME)
    db_replicator_runner.run()

    assert_wait(lambda: TEST_DB_NAME in ch.get_databases())

    ch.execute_command(f'USE `{TEST_DB_NAME}`')

    assert_wait(lambda: TEST_TABLE_NAME in ch.get_tables())
    assert_wait(lambda: len(ch.select(TEST_TABLE_NAME)) == 1)

    mysql.execute(
        f"INSERT INTO `{TEST_TABLE_NAME}` (name, test1, test2, test3, test4, test5, test6, test7, test8) VALUES "
        f"('Peter', -10000, 60000, -120, 250, 16777200, 4294967280, 18446744073709551586, NULL);",
        commit=True,
    )
    assert_wait(lambda: len(ch.select(TEST_TABLE_NAME)) == 2)
    assert_wait(lambda: len(ch.select(TEST_TABLE_NAME, 'test2=60000')) == 1)
    assert_wait(lambda: len(ch.select(TEST_TABLE_NAME, 'test4=250')) == 1)
    assert_wait(lambda: len(ch.select(TEST_TABLE_NAME, 'test5=16777200')) == 2)
    assert_wait(lambda: len(ch.select(TEST_TABLE_NAME, 'test6=4294967290')) == 1)
    assert_wait(lambda: len(ch.select(TEST_TABLE_NAME, 'test6=4294967280')) == 1)
    assert_wait(lambda: len(ch.select(TEST_TABLE_NAME, 'test7=18446744073709551586')) == 2)

    db_replicator_runner.stop()
    binlog_replicator_runner.stop()


def test_different_types_2():
    cfg = config.Settings()
    cfg.load(CONFIG_FILE)

    mysql = mysql_api.MySQLApi(
        database=None,
        mysql_settings=cfg.mysql,
    )

    ch = clickhouse_api.ClickhouseApi(
        database=TEST_DB_NAME,
        clickhouse_settings=cfg.clickhouse,
    )

    prepare_env(cfg, mysql, ch)

    mysql.execute("SET sql_mode = 'ALLOW_INVALID_DATES';")

    mysql.execute(f'''
CREATE TABLE `{TEST_TABLE_NAME}` (
    `id` int unsigned NOT NULL AUTO_INCREMENT,
    test1 bit(1),
    test2 point,
    test3 binary(16),
    test4 set('1','2','3','4','5','6','7'),
    test5 timestamp(0),
    test6 char(36),
    test7 ENUM('point', 'qwe', 'def', 'azaza kokoko'),
    PRIMARY KEY (id)
); 
    ''')

    mysql.execute(
        f"INSERT INTO `{TEST_TABLE_NAME}` (test1, test2, test3, test4, test5, test6, test7) VALUES "
        f"(0, POINT(10.0, 20.0), 'azaza', '1,3,5', '2023-08-15 14:30:00', '550e8400-e29b-41d4-a716-446655440000', 'def');",
        commit=True,
    )

    binlog_replicator_runner = BinlogReplicatorRunner()
    binlog_replicator_runner.run()
    db_replicator_runner = DbReplicatorRunner(TEST_DB_NAME)
    db_replicator_runner.run()

    assert_wait(lambda: TEST_DB_NAME in ch.get_databases())

    ch.execute_command(f'USE `{TEST_DB_NAME}`')

    assert_wait(lambda: TEST_TABLE_NAME in ch.get_tables())
    assert_wait(lambda: len(ch.select(TEST_TABLE_NAME)) == 1)

    mysql.execute(
        f"INSERT INTO `{TEST_TABLE_NAME}` (test1, test2, test4, test5, test6, test7) VALUES "
        f"(1, POINT(15.0, 14.0), '2,4,5', '2023-08-15 14:40:00', '110e6103-e39b-51d4-a716-826755413099', 'point');",
        commit=True,
    )

    assert_wait(lambda: len(ch.select(TEST_TABLE_NAME)) == 2)
    assert_wait(lambda: len(ch.select(TEST_TABLE_NAME, 'test1=True')) == 1)

    assert ch.select(TEST_TABLE_NAME, 'test1=True')[0]['test2']['x'] == 15.0
    assert ch.select(TEST_TABLE_NAME, 'test1=True')[0]['test7'] == 'point'
    assert ch.select(TEST_TABLE_NAME, 'test1=False')[0]['test2']['y'] == 20.0
    assert ch.select(TEST_TABLE_NAME, 'test1=False')[0]['test7'] == 'def'
    assert ch.select(TEST_TABLE_NAME, 'test1=False')[0]['test3'] == 'azaza\x00\x00\x00\x00\x00\x00\x00\x00\x00\x00\x00'

    assert ch.select(TEST_TABLE_NAME, 'test1=True')[0]['test4'] == '2,4,5'
    assert ch.select(TEST_TABLE_NAME, 'test1=False')[0]['test4'] == '1,3,5'

    value = ch.select(TEST_TABLE_NAME, 'test1=True')[0]['test5']
    assert isinstance(value, datetime.datetime)
    assert str(value) == '2023-08-15 14:40:00+00:00'

    assert ch.select(TEST_TABLE_NAME, 'test1=True')[0]['test6'] == uuid.UUID('110e6103-e39b-51d4-a716-826755413099')

    mysql.execute(
        f"INSERT INTO `{TEST_TABLE_NAME}` (test1, test2) VALUES "
        f"(0, NULL);",
        commit=True,
    )
    assert_wait(lambda: len(ch.select(TEST_TABLE_NAME)) == 3)

    db_replicator_runner.stop()
    binlog_replicator_runner.stop()


def test_json():
    cfg = config.Settings()
    cfg.load(CONFIG_FILE)

    mysql = mysql_api.MySQLApi(
        database=None,
        mysql_settings=cfg.mysql,
    )

    ch = clickhouse_api.ClickhouseApi(
        database=TEST_DB_NAME,
        clickhouse_settings=cfg.clickhouse,
    )

    prepare_env(cfg, mysql, ch)

    mysql.execute("SET sql_mode = 'ALLOW_INVALID_DATES';")

    mysql.execute(f'''
CREATE TABLE `{TEST_TABLE_NAME}` (
    `id` int unsigned NOT NULL AUTO_INCREMENT,
    name varchar(255),
    data json,
    PRIMARY KEY (id)
); 
    ''')

    mysql.execute(
        f"INSERT INTO `{TEST_TABLE_NAME}` (name, data) VALUES " +
        """('Ivan', '{"a": "b", "c": [1,2,3]}');""",
        commit=True,
    )

    binlog_replicator_runner = BinlogReplicatorRunner()
    binlog_replicator_runner.run()
    db_replicator_runner = DbReplicatorRunner(TEST_DB_NAME)
    db_replicator_runner.run()

    assert_wait(lambda: TEST_DB_NAME in ch.get_databases())

    ch.execute_command(f'USE `{TEST_DB_NAME}`')

    assert_wait(lambda: TEST_TABLE_NAME in ch.get_tables())
    assert_wait(lambda: len(ch.select(TEST_TABLE_NAME)) == 1)

    mysql.execute(
        f"INSERT INTO `{TEST_TABLE_NAME}` (name, data) VALUES " +
        """('Peter', '{"b": "b", "c": [3,2,1]}');""",
        commit=True,
    )
    assert_wait(lambda: len(ch.select(TEST_TABLE_NAME)) == 2)

    assert json.loads(ch.select(TEST_TABLE_NAME, "name='Ivan'")[0]['data'])['c'] == [1, 2, 3]
    assert json.loads(ch.select(TEST_TABLE_NAME, "name='Peter'")[0]['data'])['c'] == [3, 2, 1]

    db_replicator_runner.stop()
    binlog_replicator_runner.stop()


def test_string_primary_key(monkeypatch):
    monkeypatch.setattr(DbReplicator, 'INITIAL_REPLICATION_BATCH_SIZE', 1)

    cfg = config.Settings()
    cfg.load(CONFIG_FILE)

    mysql = mysql_api.MySQLApi(
        database=None,
        mysql_settings=cfg.mysql,
    )

    ch = clickhouse_api.ClickhouseApi(
        database=TEST_DB_NAME,
        clickhouse_settings=cfg.clickhouse,
    )

    prepare_env(cfg, mysql, ch)

    mysql.execute("SET sql_mode = 'ALLOW_INVALID_DATES';")

    mysql.execute(f'''
CREATE TABLE `{TEST_TABLE_NAME}` (
    `id` char(30) NOT NULL,
    name varchar(255),
    PRIMARY KEY (id)
); 
    ''')

    mysql.execute(
        f"INSERT INTO `{TEST_TABLE_NAME}` (id, name) VALUES " +
        """('01', 'Ivan');""",
        commit=True,
    )
    mysql.execute(
        f"INSERT INTO `{TEST_TABLE_NAME}` (id, name) VALUES " +
        """('02', 'Peter');""",
        commit=True,
    )

    binlog_replicator_runner = BinlogReplicatorRunner()
    binlog_replicator_runner.run()
    db_replicator_runner = DbReplicatorRunner(TEST_DB_NAME)
    db_replicator_runner.run()

    assert_wait(lambda: TEST_DB_NAME in ch.get_databases())

    ch.execute_command(f'USE `{TEST_DB_NAME}`')

    assert_wait(lambda: TEST_TABLE_NAME in ch.get_tables())
    assert_wait(lambda: len(ch.select(TEST_TABLE_NAME)) == 2)

    mysql.execute(
        f"INSERT INTO `{TEST_TABLE_NAME}` (id, name) VALUES " +
        """('03', 'Filipp');""",
        commit=True,
    )
    assert_wait(lambda: len(ch.select(TEST_TABLE_NAME)) == 3)

    db_replicator_runner.stop()
    binlog_replicator_runner.stop()


def test_if_exists_if_not_exists(monkeypatch):
    monkeypatch.setattr(DbReplicator, 'INITIAL_REPLICATION_BATCH_SIZE', 1)

    cfg = config.Settings()
    cfg.load(CONFIG_FILE)

    mysql = mysql_api.MySQLApi(
        database=None,
        mysql_settings=cfg.mysql,
    )

    ch = clickhouse_api.ClickhouseApi(
        database=TEST_DB_NAME,
        clickhouse_settings=cfg.clickhouse,
    )

    prepare_env(cfg, mysql, ch)

    binlog_replicator_runner = BinlogReplicatorRunner()
    binlog_replicator_runner.run()
    db_replicator_runner = DbReplicatorRunner(TEST_DB_NAME)
    db_replicator_runner.run()

    assert_wait(lambda: TEST_DB_NAME in ch.get_databases())

    mysql.execute(f"CREATE TABLE IF NOT EXISTS `{TEST_DB_NAME}`.`{TEST_TABLE_NAME}` (id int NOT NULL, PRIMARY KEY(id));")
    mysql.execute(f"CREATE TABLE IF NOT EXISTS `{TEST_TABLE_NAME}` (id int NOT NULL, PRIMARY KEY(id));")
    mysql.execute(f"CREATE TABLE IF NOT EXISTS `{TEST_DB_NAME}`.{TEST_TABLE_NAME_2} (id int NOT NULL, PRIMARY KEY(id));")
    mysql.execute(f"CREATE TABLE IF NOT EXISTS {TEST_TABLE_NAME_2} (id int NOT NULL, PRIMARY KEY(id));")
    mysql.execute(f"DROP TABLE IF EXISTS `{TEST_DB_NAME}`.{TEST_TABLE_NAME};")
    mysql.execute(f"DROP TABLE IF EXISTS {TEST_TABLE_NAME};")

    ch.execute_command(f'USE `{TEST_DB_NAME}`')

    assert_wait(lambda: TEST_TABLE_NAME_2 in ch.get_tables())
    assert_wait(lambda: TEST_TABLE_NAME not in ch.get_tables())

    db_replicator_runner.stop()
    binlog_replicator_runner.stop()


def test_percona_migration(monkeypatch):
    monkeypatch.setattr(DbReplicator, 'INITIAL_REPLICATION_BATCH_SIZE', 1)

    cfg = config.Settings()
    cfg.load(CONFIG_FILE)

    mysql = mysql_api.MySQLApi(
        database=None,
        mysql_settings=cfg.mysql,
    )

    ch = clickhouse_api.ClickhouseApi(
        database=TEST_DB_NAME,
        clickhouse_settings=cfg.clickhouse,
    )

    prepare_env(cfg, mysql, ch)

    mysql.execute(f'''
CREATE TABLE `{TEST_TABLE_NAME}` (
  `id` int NOT NULL,
  PRIMARY KEY (`id`)); 
    ''')

    mysql.execute(
        f"INSERT INTO `{TEST_TABLE_NAME}` (id) VALUES (42)",
        commit=True,
    )

    binlog_replicator_runner = BinlogReplicatorRunner()
    binlog_replicator_runner.run()
    db_replicator_runner = DbReplicatorRunner(TEST_DB_NAME)
    db_replicator_runner.run()

    assert_wait(lambda: TEST_DB_NAME in ch.get_databases())

    ch.execute_command(f'USE `{TEST_DB_NAME}`')

    assert_wait(lambda: TEST_TABLE_NAME in ch.get_tables())
    assert_wait(lambda: len(ch.select(TEST_TABLE_NAME)) == 1)

   # Perform 'pt-online-schema-change' style migration to add a column
   # This is a subset of what happens when the following command is run:
   #     pt-online-schema-change --alter "ADD COLUMN c1 INT" D=$TEST_DB_NAME,t=$TEST_TABLE_NAME,h=0.0.0.0,P=3306,u=root,p=admin --execute
    mysql.execute(f'''
CREATE TABLE `{TEST_DB_NAME}`.`_{TEST_TABLE_NAME}_new` (
  `id` int NOT NULL,
  PRIMARY KEY (`id`)
)''')

    mysql.execute(
        f"ALTER TABLE `{TEST_DB_NAME}`.`_{TEST_TABLE_NAME}_new` ADD COLUMN c1 INT;")

    mysql.execute(
        f"INSERT LOW_PRIORITY IGNORE INTO `{TEST_DB_NAME}`.`_{TEST_TABLE_NAME}_new` (`id`) SELECT `id` FROM `{TEST_DB_NAME}`.`{TEST_TABLE_NAME}` LOCK IN SHARE MODE;",
        commit=True,
    )

    mysql.execute(
        f"RENAME TABLE `{TEST_DB_NAME}`.`{TEST_TABLE_NAME}` TO `{TEST_DB_NAME}`.`_{TEST_TABLE_NAME}_old`, `{TEST_DB_NAME}`.`_{TEST_TABLE_NAME}_new` TO `{TEST_DB_NAME}`.`{TEST_TABLE_NAME}`;")

    mysql.execute(
        f"DROP TABLE IF EXISTS `{TEST_DB_NAME}`.`_{TEST_TABLE_NAME}_old`;")

    mysql.execute(
        f"INSERT INTO `{TEST_TABLE_NAME}` (id, c1) VALUES (43, 1)",
        commit=True,
    )

    assert_wait(lambda: len(ch.select(TEST_TABLE_NAME)) == 2)

    db_replicator_runner.stop()
    binlog_replicator_runner.stop()


def test_add_column_first_after_and_drop_column(monkeypatch):
    monkeypatch.setattr(DbReplicator, 'INITIAL_REPLICATION_BATCH_SIZE', 1)

    cfg = config.Settings()
    cfg.load(CONFIG_FILE)

    mysql = mysql_api.MySQLApi(
        database=None,
        mysql_settings=cfg.mysql,
    )

    ch = clickhouse_api.ClickhouseApi(
        database=TEST_DB_NAME,
        clickhouse_settings=cfg.clickhouse,
    )

    prepare_env(cfg, mysql, ch)

    mysql.execute(f'''
CREATE TABLE `{TEST_TABLE_NAME}` (
  `id` int NOT NULL,
  PRIMARY KEY (`id`)); 
    ''')

    mysql.execute(
        f"INSERT INTO `{TEST_TABLE_NAME}` (id) VALUES (42)",
        commit=True,
    )

    binlog_replicator_runner = BinlogReplicatorRunner()
    binlog_replicator_runner.run()
    db_replicator_runner = DbReplicatorRunner(TEST_DB_NAME)
    db_replicator_runner.run()

    assert_wait(lambda: TEST_DB_NAME in ch.get_databases())

    ch.execute_command(f'USE `{TEST_DB_NAME}`')

    assert_wait(lambda: TEST_TABLE_NAME in ch.get_tables())
    assert_wait(lambda: len(ch.select(TEST_TABLE_NAME)) == 1)

    # Test adding a column as the new first column, after another column, and dropping a column
    # These all move the primary key column to a different index and test the table structure is
    # updated correctly.

    # Test add column first
    mysql.execute(
        f"ALTER TABLE `{TEST_TABLE_NAME}` ADD COLUMN c1 INT FIRST")
    mysql.execute(
        f"INSERT INTO `{TEST_TABLE_NAME}` (id, c1) VALUES (43, 11)",
        commit=True,
    )
    assert_wait(lambda: len(ch.select(TEST_TABLE_NAME, where="id=43")) == 1)
    assert_wait(lambda: ch.select(TEST_TABLE_NAME, where="id=43")[0]['c1'] == 11)

    # Test add column after
    mysql.execute(
        f"ALTER TABLE `{TEST_TABLE_NAME}` ADD COLUMN c2 INT AFTER c1")
    mysql.execute(
        f"INSERT INTO `{TEST_TABLE_NAME}` (id, c1, c2) VALUES (44, 111, 222)",
        commit=True,
    )
    assert_wait(lambda: len(ch.select(TEST_TABLE_NAME, where="id=44")) == 1)
    assert_wait(lambda: ch.select(TEST_TABLE_NAME, where="id=44")[0]['c1'] == 111)
    assert_wait(lambda: ch.select(TEST_TABLE_NAME, where="id=44")[0]['c2'] == 222)

    # Test drop column
    mysql.execute(
        f"ALTER TABLE `{TEST_TABLE_NAME}` DROP COLUMN c2")
    mysql.execute(
        f"INSERT INTO `{TEST_TABLE_NAME}` (id, c1) VALUES (45, 1111)",
        commit=True,
    )
    assert_wait(lambda: len(ch.select(TEST_TABLE_NAME, where="id=45")) == 1)
    assert_wait(lambda: ch.select(TEST_TABLE_NAME, where="id=45")[0]['c1'] == 1111)
    assert_wait(lambda: ch.select(TEST_TABLE_NAME, where="id=45")[0].get('c2') is None)

    db_replicator_runner.stop()
    binlog_replicator_runner.stop()


def test_parse_mysql_table_structure():
    query = "CREATE TABLE IF NOT EXISTS user_preferences_portal (\n\t\t\tid char(36) NOT NULL,\n\t\t\tcategory varchar(50) DEFAULT NULL,\n\t\t\tdeleted tinyint(1) DEFAULT 0,\n\t\t\tdate_entered datetime DEFAULT NULL,\n\t\t\tdate_modified datetime DEFAULT NULL,\n\t\t\tassigned_user_id char(36) DEFAULT NULL,\n\t\t\tcontents longtext DEFAULT NULL\n\t\t ) ENGINE=InnoDB DEFAULT CHARSET=utf8"

    converter = MysqlToClickhouseConverter()

    structure = converter.parse_mysql_table_structure(query)

    assert structure.table_name == 'user_preferences_portal'


def get_last_file(directory, extension='.bin'):
    max_num = -1
    last_file = None
    ext_len = len(extension)

    with os.scandir(directory) as it:
        for entry in it:
            if entry.is_file() and entry.name.endswith(extension):
                # Extract the numerical part by removing the extension
                num_part = entry.name[:-ext_len]
                try:
                    num = int(num_part)
                    if num > max_num:
                        max_num = num
                        last_file = entry.name
                except ValueError:
                    # Skip files where the name before extension is not an integer
                    continue
    return last_file


def get_last_insert_from_binlog(cfg: config.Settings, db_name: str):
    binlog_dir_path = os.path.join(cfg.binlog_replicator.data_dir, db_name)
    if not os.path.exists(binlog_dir_path):
        return None
    last_file = get_last_file(binlog_dir_path)
    if last_file is None:
        return None
    reader = FileReader(os.path.join(binlog_dir_path, last_file))
    last_insert = None
    while True:
        event = reader.read_next_event()
        if event is None:
            break
        if event.event_type != EventType.ADD_EVENT.value:
            continue
        for record in event.records:
            last_insert = record
    return last_insert


@pytest.mark.optional
def test_performance_dbreplicator():
    config_file = 'tests_config_perf.yaml'
    num_records = 100000

    cfg = config.Settings()
    cfg.load(config_file)

    mysql = mysql_api.MySQLApi(
        database=None,
        mysql_settings=cfg.mysql,
    )

    ch = clickhouse_api.ClickhouseApi(
        database=TEST_DB_NAME,
        clickhouse_settings=cfg.clickhouse,
    )

    prepare_env(cfg, mysql, ch)

    mysql.execute(f'''
    CREATE TABLE `{TEST_TABLE_NAME}` (
        id int NOT NULL AUTO_INCREMENT,
        name varchar(2048),
        age int,
        PRIMARY KEY (id)
    ); 
        ''')

    binlog_replicator_runner = BinlogReplicatorRunner(cfg_file=config_file)
    binlog_replicator_runner.run()

    time.sleep(1)

    mysql.execute(f"INSERT INTO `{TEST_TABLE_NAME}` (name, age) VALUES ('TEST_VALUE_1', 33);", commit=True)

    def _get_last_insert_name():
        record = get_last_insert_from_binlog(cfg=cfg, db_name=TEST_DB_NAME)
        if record is None:
            return None
        return record[1].decode('utf-8')

    assert_wait(lambda: _get_last_insert_name() == 'TEST_VALUE_1', retry_interval=0.5)

    binlog_replicator_runner.stop()

    time.sleep(1)

    print("populating mysql data")

    base_value = 'a' * 2000

    for i in range(num_records):
        if i % 2000 == 0:
            print(f'populated {i} elements')
        mysql.execute(
            f"INSERT INTO `{TEST_TABLE_NAME}` (name, age) "
            f"VALUES ('TEST_VALUE_{i}_{base_value}', {i});", commit=i % 20 == 0,
        )

    mysql.execute(f"INSERT INTO `{TEST_TABLE_NAME}` (name, age) VALUES ('TEST_VALUE_FINAL', 0);", commit=True)

    print("running db_replicator")
    t1 = time.time()
    binlog_replicator_runner = BinlogReplicatorRunner(cfg_file=config_file)
    binlog_replicator_runner.run()

    assert_wait(lambda: _get_last_insert_name() == 'TEST_VALUE_FINAL', retry_interval=0.5, max_wait_time=1000)
    t2 = time.time()

    binlog_replicator_runner.stop()

    time_delta = t2 - t1
    rps = num_records / time_delta

    print('\n\n')
    print("*****************************")
    print("records per second:", int(rps))
    print("total time (seconds):", round(time_delta, 2))
    print("*****************************")
    print('\n\n')


def test_alter_tokens_split():
    examples = [
        # basic examples from the prompt:
        ("test_name VARCHAR(254) NULL", ["test_name", "VARCHAR(254)", "NULL"]),
        ("factor NUMERIC(5, 2) DEFAULT NULL", ["factor", "NUMERIC(5, 2)", "DEFAULT", "NULL"]),
        # backquoted column name:
        ("`test_name` VARCHAR(254) NULL", ["`test_name`", "VARCHAR(254)", "NULL"]),
        ("`order` INT NOT NULL", ["`order`", "INT", "NOT", "NULL"]),
        # type that contains a parenthesized list with quoted values:
        ("status ENUM('active','inactive') DEFAULT 'active'",
         ["status", "ENUM('active','inactive')", "DEFAULT", "'active'"]),
        # multi‐word type definitions:
        ("col DOUBLE PRECISION DEFAULT 0", ["col", "DOUBLE PRECISION", "DEFAULT", "0"]),
        ("col INT UNSIGNED DEFAULT 0", ["col", "INT UNSIGNED", "DEFAULT", "0"]),
        # a case with a quoted string containing spaces and punctuation:
        ("message VARCHAR(100) DEFAULT 'Hello, world!'",
         ["message", "VARCHAR(100)", "DEFAULT", "'Hello, world!'"]),
        # longer definition with more options:
        ("col DATETIME DEFAULT CURRENT_TIMESTAMP ON UPDATE CURRENT_TIMESTAMP",
         ["col", "DATETIME", "DEFAULT", "CURRENT_TIMESTAMP", "ON", "UPDATE", "CURRENT_TIMESTAMP"]),
        # type with a COMMENT clause (here the type is given, then a parameter keyword)
        ("col VARCHAR(100) COMMENT 'This is a test comment'",
         ["col", "VARCHAR(100)", "COMMENT", "'This is a test comment'"]),
        ("c1 INT FIRST", ["c1", "INT", "FIRST"]),
    ]

    for sql, expected in examples:
        result = MysqlToClickhouseConverter._tokenize_alter_query(sql)
        print("SQL Input:  ", sql)
        print("Expected:   ", expected)
        print("Tokenized:  ", result)
        print("Match?     ", result == expected)
        print("-" * 60)
        assert result == expected


<<<<<<< HEAD
def test_enum_conversion():
    """
    Test that enum values are properly converted to lowercase in ClickHouse
    and that zero values are preserved rather than converted to first enum value.
    """
    config_file = CONFIG_FILE
    cfg = config.Settings(config_file)
    mysql_config = cfg.mysql
    clickhouse_config = cfg.clickhouse
    mysql = mysql_api.MySQLApi(mysql_config)
    ch = clickhouse_api.ClickhouseApi(clickhouse_config)

    prepare_env(cfg, mysql, ch)

    mysql.execute(f'''
    CREATE TABLE `{TEST_TABLE_NAME}` (
        id INT NOT NULL AUTO_INCREMENT, 
        status_mixed_case ENUM('Purchase','Sell','Transfer') NOT NULL,
        status_empty ENUM('Yes','No','Maybe'),
        PRIMARY KEY (id)
    )
    ''')

    # Insert values with mixed case and NULL/empty values
    mysql.execute(f'''
    INSERT INTO `{TEST_TABLE_NAME}` (status_mixed_case, status_empty) VALUES 
    ('Purchase', 'Yes'),
    ('Sell', NULL),
    ('Transfer', '');
    ''', commit=True)

    run_all_runner = RunAllRunner(cfg_file=config_file)
    run_all_runner.run()

    assert_wait(lambda: TEST_DB_NAME in ch.get_databases())
    ch.execute_command(f'USE `{TEST_DB_NAME}`')
    assert_wait(lambda: TEST_TABLE_NAME in ch.get_tables())
    assert_wait(lambda: len(ch.select(TEST_TABLE_NAME)) == 3)

    # Get the ClickHouse data
    results = ch.select(TEST_TABLE_NAME)
    
    # Verify all values are properly converted
    assert results[0][1] == 'purchase'  # First row, status_mixed_case is lowercase 'purchase'
    assert results[1][1] == 'sell'      # Second row, status_mixed_case is lowercase 'sell'
    assert results[2][1] == 'transfer'  # Third row, status_mixed_case is lowercase 'transfer'
    
    # Status_empty should now keep 0s as 0s instead of converting to first enum value
    assert results[1][2] is None        # NULL should remain NULL
    assert results[2][2] == 0           # Empty string should be stored as 0, not converted to 'yes'

    run_all_runner.stop()
    assert_wait(lambda: 'stopping db_replicator' in read_logs(TEST_DB_NAME))
    assert('Traceback' not in read_logs(TEST_DB_NAME))
=======
@pytest.mark.parametrize("query,expected", [
    ("CREATE TABLE `mydb`.`mytable` (id INT)", "mydb"),
    ("CREATE TABLE mydb.mytable (id INT)", "mydb"),
    ("ALTER TABLE `mydb`.mytable ADD COLUMN name VARCHAR(50)", "mydb"),
    ("CREATE TABLE IF NOT EXISTS mydb.mytable (id INT)", "mydb"),
    ("CREATE TABLE mytable (id INT)", ""),
    ("  CREATE   TABLE    `mydb`   .   `mytable` \n ( id INT )", "mydb"),
    ('ALTER TABLE "testdb"."tablename" ADD COLUMN flag BOOLEAN', "testdb"),
    ("create table mydb.mytable (id int)", "mydb"),
    ("DROP DATABASE mydb", ""),
    ("CREATE TABLE mydbmytable (id int)", ""),  # missing dot between DB and table
    ("""
        CREATE TABLE IF NOT EXISTS
        `multidb`
        .
        `multitable`
        (
          id INT,
          name VARCHAR(100)
        )
    """, "multidb"),
    ("""
        ALTER TABLE
        `justtable`
        ADD COLUMN age INT;
    """, ""),
    ("""
    CREATE TABLE `replication-test_db`.`test_table_2` (
        `id` int unsigned NOT NULL AUTO_INCREMENT,
        name varchar(255),
        PRIMARY KEY (id)
    )
    """, "replication-test_db"),
    ("BEGIN", ""),
])
def test_parse_db_name_from_query(query, expected):
    assert BinlogReplicator._try_parse_db_name_from_query(query) == expected
>>>>>>> 7ce1316b
<|MERGE_RESOLUTION|>--- conflicted
+++ resolved
@@ -1554,7 +1554,6 @@
         assert result == expected
 
 
-<<<<<<< HEAD
 def test_enum_conversion():
     """
     Test that enum values are properly converted to lowercase in ClickHouse
@@ -1609,7 +1608,7 @@
     run_all_runner.stop()
     assert_wait(lambda: 'stopping db_replicator' in read_logs(TEST_DB_NAME))
     assert('Traceback' not in read_logs(TEST_DB_NAME))
-=======
+    
 @pytest.mark.parametrize("query,expected", [
     ("CREATE TABLE `mydb`.`mytable` (id INT)", "mydb"),
     ("CREATE TABLE mydb.mytable (id INT)", "mydb"),
@@ -1646,5 +1645,4 @@
     ("BEGIN", ""),
 ])
 def test_parse_db_name_from_query(query, expected):
-    assert BinlogReplicator._try_parse_db_name_from_query(query) == expected
->>>>>>> 7ce1316b
+    assert BinlogReplicator._try_parse_db_name_from_query(query) == expected