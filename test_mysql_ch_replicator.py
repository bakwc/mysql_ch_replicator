--- conflicted
+++ resolved
@@ -3084,7 +3084,6 @@
         os.unlink(config_file)
 
 
-<<<<<<< HEAD
 def test_charset_configuration():
     """
     Test that charset configuration is properly loaded and used for MySQL connections.
@@ -3203,7 +3202,8 @@
     finally:
         # Clean up temp config file
         os.unlink(config_file)
-=======
+
+ 
 @pytest.mark.parametrize("input_sql,expected_output", [
     # Basic single quote comment
     (
@@ -3342,4 +3342,3 @@
         return re.sub(r'[ \t]+', ' ', text).strip()
     
     assert normalize_whitespace(result) == normalize_whitespace(expected_output), f"Failed for input: {input_sql}"
->>>>>>> d7139b8d
