import yaml
import fnmatch

from dataclasses import dataclass


def stype(obj):
    return type(obj).__name__


@dataclass
class MysqlSettings:
    host: str = 'localhost'
    port: int = 3306
    user: str = 'root'
    password: str = ''

    def validate(self):
        if not isinstance(self.host, str):
            raise ValueError(f'mysql host should be string and not {stype(self.host)}')

        if not isinstance(self.port, int):
            raise ValueError(f'mysql port should be int and not {stype(self.port)}')

        if not isinstance(self.user, str):
            raise ValueError(f'mysql user should be string and not {stype(self.user)}')

        if not isinstance(self.password, str):
            raise ValueError(f'mysql password should be string and not {stype(self.password)}')


@dataclass
class Index:
    databases: str | list = '*'
    tables: str | list = '*'
    index: str = ''


@dataclass
class ClickhouseSettings:
    host: str = 'localhost'
    port: int = 3306
    user: str = 'root'
    password: str = ''
    connection_timeout: int = 30
    send_receive_timeout: int = 120

    def validate(self):
        if not isinstance(self.host, str):
            raise ValueError(f'clickhouse host should be string and not {stype(self.host)}')

        if not isinstance(self.port, int):
            raise ValueError(f'clickhouse port should be int and not {stype(self.port)}')

        if not isinstance(self.user, str):
            raise ValueError(f'clickhouse user should be string and not {stype(self.user)}')

        if not isinstance(self.password, str):
            raise ValueError(f'clickhouse password should be string and not {stype(self.password)}')

        if not isinstance(self.connection_timeout, int):
            raise ValueError(f'clickhouse connection_timeout should be int and not {stype(self.connection_timeout)}')

        if not isinstance(self.send_receive_timeout, int):
            raise ValueError(f'clickhouse send_receive_timeout should be int and not {stype(self.send_receive_timeout)}')

        if self.connection_timeout <= 0:
            raise ValueError(f'connection timeout should be at least 1 second')

        if self.send_receive_timeout <= 0:
            raise ValueError(f'send_receive_timeout timeout should be at least 1 second')


@dataclass
class BinlogReplicatorSettings:
    data_dir: str = 'binlog'
    records_per_file: int = 100000

    def validate(self):
        if not isinstance(self.data_dir, str):
            raise ValueError(f'binlog_replicator data_dir should be string and not {stype(self.data_dir)}')

        if not isinstance(self.records_per_file, int):
            raise ValueError(f'binlog_replicator records_per_file should be int and not {stype(self.data_dir)}')

        if self.records_per_file <= 0:
            raise ValueError('binlog_replicator records_per_file should be positive')


class Settings:
    DEFAULT_LOG_LEVEL = 'info'
    DEFAULT_OPTIMIZE_INTERVAL = 86400
    DEFAULT_CHECK_DB_UPDATED_INTERVAL = 120
    DEFAULT_AUTO_RESTART_INTERVAL = 3600

    def __init__(self):
        self.mysql = MysqlSettings()
        self.clickhouse = ClickhouseSettings()
        self.binlog_replicator = BinlogReplicatorSettings()
        self.databases = ''
        self.tables = '*'
        self.exclude_databases = ''
        self.exclude_tables = ''
        self.settings_file = ''
        self.log_level = 'info'
        self.debug_log_level = False
        self.optimize_interval = 0
        self.check_db_updated_interval = 0
        self.indexes: list[Index] = []
        self.auto_restart_interval = 0
        self.http_host = ''
        self.http_port = 0
<<<<<<< HEAD
        self.types_mapping = {}
=======
        self.target_databases = {}
>>>>>>> 6410a7bb

    def load(self, settings_file):
        data = open(settings_file, 'r').read()
        data = yaml.safe_load(data)

        self.settings_file = settings_file
        self.mysql = MysqlSettings(**data.pop('mysql'))
        self.clickhouse = ClickhouseSettings(**data.pop('clickhouse'))
        self.databases = data.pop('databases')
        self.tables = data.pop('tables', '*')
        self.exclude_databases = data.pop('exclude_databases', '')
        self.exclude_tables = data.pop('exclude_tables', '')
        self.log_level = data.pop('log_level', Settings.DEFAULT_LOG_LEVEL)
        self.optimize_interval = data.pop('optimize_interval', Settings.DEFAULT_OPTIMIZE_INTERVAL)
        self.check_db_updated_interval = data.pop(
            'check_db_updated_interval', Settings.DEFAULT_CHECK_DB_UPDATED_INTERVAL,
        )
        self.auto_restart_interval = data.pop(
            'auto_restart_interval', Settings.DEFAULT_AUTO_RESTART_INTERVAL,
        )
        self.types_mapping = data.pop('types_mapping', {})
        self.http_host = data.pop('http_host', '')
        self.http_port = data.pop('http_port', 0)
        self.target_databases = data.pop('target_databases', {})

        indexes = data.pop('indexes', [])
        for index in indexes:
            self.indexes.append(
                Index(**index)
            )
        assert isinstance(self.databases, str) or isinstance(self.databases, list)
        assert isinstance(self.tables, str) or isinstance(self.tables, list)
        self.binlog_replicator = BinlogReplicatorSettings(**data.pop('binlog_replicator'))
        if data:
            raise Exception(f'Unsupported config options: {list(data.keys())}')
        self.validate()

    @classmethod
    def is_pattern_matches(cls, substr, pattern):
        if not pattern or pattern == '*':
            return True
        if isinstance(pattern, str):
            return fnmatch.fnmatch(substr, pattern)
        if isinstance(pattern, list):
            for allowed_pattern in pattern:
                if fnmatch.fnmatch(substr, allowed_pattern):
                    return True
            return False
        raise ValueError()

    def is_database_matches(self, db_name):
        if self.exclude_databases and self.is_pattern_matches(db_name, self.exclude_databases):
            return False
        return self.is_pattern_matches(db_name, self.databases)

    def is_table_matches(self, table_name):
        if self.exclude_tables and self.is_pattern_matches(table_name, self.exclude_tables):
            return False
        return self.is_pattern_matches(table_name, self.tables)

    def validate_log_level(self):
        if self.log_level not in ['critical', 'error', 'warning', 'info', 'debug']:
            raise ValueError(f'wrong log level {self.log_level}')
        if self.log_level == 'debug':
            self.debug_log_level = True

    def get_indexes(self, db_name, table_name):
        results = []
        for index in self.indexes:
            if not self.is_pattern_matches(db_name, index.databases):
                continue
            if not self.is_pattern_matches(table_name, index.tables):
                continue
            results.append(index.index)
        return results

    def validate(self):
        self.mysql.validate()
        self.clickhouse.validate()
        self.binlog_replicator.validate()
        self.validate_log_level()
        if not isinstance(self.target_databases, dict):
            raise ValueError(f'wrong target databases {self.target_databases}')<|MERGE_RESOLUTION|>--- conflicted
+++ resolved
@@ -110,11 +110,8 @@
         self.auto_restart_interval = 0
         self.http_host = ''
         self.http_port = 0
-<<<<<<< HEAD
         self.types_mapping = {}
-=======
         self.target_databases = {}
->>>>>>> 6410a7bb
 
     def load(self, settings_file):
         data = open(settings_file, 'r').read()
